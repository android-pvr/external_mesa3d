--- conflicted
+++ resolved
@@ -6,14 +6,10 @@
 
 CFLAGS = -O3 -ffast-math -ansi -pedantic -fPIC -D_POSIX_C_SOURCE=199309L -D_SVID_SOURCE -D_BSD_SOURCE -DPTHREADS -DUSE_GLFBDEV_DRIVER
 
-<<<<<<< HEAD
 # Work around aliasing bugs - developers should comment this out
 CFLAGS += -fno-strict-aliasing
 
-SRC_DIRS = mesa glu glut/fbdev
-=======
 SRC_DIRS = gallium mesa glu glut/fbdev
->>>>>>> e6887a57
 DRIVER_DIRS = fbdev osmesa
 PROGRAM_DIRS = fbdev demos redbook samples
 
