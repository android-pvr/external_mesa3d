--- conflicted
+++ resolved
@@ -37,17 +37,13 @@
 <li><a href="openvg.html">OpenVG</a> front-end (state tracker for Gallium).
 This was written by Zack Rusin at Tungsten Graphics.
 <li>GL_APPLE_vertex_array_object for Gallium drivers and Intel DRI drivers.
-<<<<<<< HEAD
 <li>GL_ARB_copy_buffer extension (supported in Gallium and swrast drivers)
+<LI>GL_ARB_map_buffer_range extension (supported in Gallium and software drivers)
+<li>GL_EXT_provoking_vertex extension (supported in Gallium and software drivers)
 <li>Rewritten radeon/r200/r300 driver using a buffer manager
 <li>radeon/r200/r300 GL_EXT_framebuffer_object support when used with
     kernel memory manager
 <li>r300 driver support for GL_EXT_vertex_array_bgra, GL_EXT_texture_sRGB
-<LI>GL_ARB_map_buffer_range extension (supported in Gallium and software drivers)
-=======
-<li>GL_EXT_provoking_vertex extension - only supported in some drivers
-(swrast at this time)
->>>>>>> 0ddc4dbe
 </ul>
 
 
