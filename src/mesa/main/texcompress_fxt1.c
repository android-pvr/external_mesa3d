/*
 * Mesa 3-D graphics library
 * Version:  7.1
 *
 * Copyright (C) 1999-2008  Brian Paul   All Rights Reserved.
 *
 * Permission is hereby granted, free of charge, to any person obtaining a
 * copy of this software and associated documentation files (the "Software"),
 * to deal in the Software without restriction, including without limitation
 * the rights to use, copy, modify, merge, publish, distribute, sublicense,
 * and/or sell copies of the Software, and to permit persons to whom the
 * Software is furnished to do so, subject to the following conditions:
 *
 * The above copyright notice and this permission notice shall be included
 * in all copies or substantial portions of the Software.
 *
 * THE SOFTWARE IS PROVIDED "AS IS", WITHOUT WARRANTY OF ANY KIND, EXPRESS
 * OR IMPLIED, INCLUDING BUT NOT LIMITED TO THE WARRANTIES OF MERCHANTABILITY,
 * FITNESS FOR A PARTICULAR PURPOSE AND NONINFRINGEMENT.  IN NO EVENT SHALL
 * BRIAN PAUL BE LIABLE FOR ANY CLAIM, DAMAGES OR OTHER LIABILITY, WHETHER IN
 * AN ACTION OF CONTRACT, TORT OR OTHERWISE, ARISING FROM, OUT OF OR IN
 * CONNECTION WITH THE SOFTWARE OR THE USE OR OTHER DEALINGS IN THE SOFTWARE.
 */


/**
 * \file texcompress_fxt1.c
 * GL_EXT_texture_compression_fxt1 support.
 */


#include "glheader.h"
#include "imports.h"
#include "colormac.h"
#include "context.h"
#include "convolve.h"
#include "image.h"
#include "mipmap.h"
#include "texcompress.h"
#include "texformat.h"
#include "texstore.h"


static void
fxt1_encode (GLuint width, GLuint height, GLint comps,
             const void *source, GLint srcRowStride,
             void *dest, GLint destRowStride);

void
fxt1_decode_1 (const void *texture, GLint stride,
               GLint i, GLint j, GLchan *rgba);


/**
 * Called during context initialization.
 */
void
_mesa_init_texture_fxt1( GLcontext *ctx )
{
   (void) ctx;
}


/**
 * Called via TexFormat->StoreImage to store an RGB_FXT1 texture.
 */
static GLboolean
texstore_rgb_fxt1(TEXSTORE_PARAMS)
{
   const GLchan *pixels;
   GLint srcRowStride;
   GLubyte *dst;
   const GLint texWidth = dstRowStride * 8 / 16; /* a bit of a hack */
   const GLchan *tempImage = NULL;

   ASSERT(dstFormat == &_mesa_texformat_rgb_fxt1);
   ASSERT(dstXoffset % 8 == 0);
   ASSERT(dstYoffset % 4 == 0);
   ASSERT(dstZoffset     == 0);
   (void) dstZoffset;
   (void) dstImageOffsets;

   if (srcFormat != GL_RGB ||
       srcType != CHAN_TYPE ||
       ctx->_ImageTransferState ||
       srcPacking->SwapBytes) {
      /* convert image to RGB/GLchan */
      tempImage = _mesa_make_temp_chan_image(ctx, dims,
                                             baseInternalFormat,
                                             dstFormat->BaseFormat,
                                             srcWidth, srcHeight, srcDepth,
                                             srcFormat, srcType, srcAddr,
                                             srcPacking);
      if (!tempImage)
         return GL_FALSE; /* out of memory */
      _mesa_adjust_image_for_convolution(ctx, dims, &srcWidth, &srcHeight);
      pixels = tempImage;
      srcRowStride = 3 * srcWidth;
      srcFormat = GL_RGB;
   }
   else {
      pixels = (const GLchan *) srcAddr;
      srcRowStride = _mesa_image_row_stride(srcPacking, srcWidth, srcFormat,
                                            srcType) / sizeof(GLchan);
   }

   dst = _mesa_compressed_image_address(dstXoffset, dstYoffset, 0,
                                        dstFormat->MesaFormat,
                                        texWidth, (GLubyte *) dstAddr);

   fxt1_encode(srcWidth, srcHeight, 3, pixels, srcRowStride,
               dst, dstRowStride);

   if (tempImage)
      _mesa_free((void*) tempImage);

   return GL_TRUE;
}


/**
 * Called via TexFormat->StoreImage to store an RGBA_FXT1 texture.
 */
static GLboolean
texstore_rgba_fxt1(TEXSTORE_PARAMS)
{
   const GLchan *pixels;
   GLint srcRowStride;
   GLubyte *dst;
   GLint texWidth = dstRowStride * 8 / 16; /* a bit of a hack */
   const GLchan *tempImage = NULL;

   ASSERT(dstFormat == &_mesa_texformat_rgba_fxt1);
   ASSERT(dstXoffset % 8 == 0);
   ASSERT(dstYoffset % 4 == 0);
   ASSERT(dstZoffset     == 0);
   (void) dstZoffset;
   (void) dstImageOffsets;

   if (srcFormat != GL_RGBA ||
       srcType != CHAN_TYPE ||
       ctx->_ImageTransferState ||
       srcPacking->SwapBytes) {
      /* convert image to RGBA/GLchan */
      tempImage = _mesa_make_temp_chan_image(ctx, dims,
                                             baseInternalFormat,
                                             dstFormat->BaseFormat,
                                             srcWidth, srcHeight, srcDepth,
                                             srcFormat, srcType, srcAddr,
                                             srcPacking);
      if (!tempImage)
         return GL_FALSE; /* out of memory */
      _mesa_adjust_image_for_convolution(ctx, dims, &srcWidth, &srcHeight);
      pixels = tempImage;
      srcRowStride = 4 * srcWidth;
      srcFormat = GL_RGBA;
   }
   else {
      pixels = (const GLchan *) srcAddr;
      srcRowStride = _mesa_image_row_stride(srcPacking, srcWidth, srcFormat,
                                            srcType) / sizeof(GLchan);
   }

   dst = _mesa_compressed_image_address(dstXoffset, dstYoffset, 0,
                                        dstFormat->MesaFormat,
                                        texWidth, (GLubyte *) dstAddr);

   fxt1_encode(srcWidth, srcHeight, 4, pixels, srcRowStride,
               dst, dstRowStride);

   if (tempImage)
      _mesa_free((void*) tempImage);

   return GL_TRUE;
}


static void
fetch_texel_2d_rgba_fxt1( const struct gl_texture_image *texImage,
                          GLint i, GLint j, GLint k, GLchan *texel )
{
   (void) k;
   fxt1_decode_1(texImage->Data, texImage->RowStride, i, j, texel);
}


static void
fetch_texel_2d_f_rgba_fxt1( const struct gl_texture_image *texImage,
                            GLint i, GLint j, GLint k, GLfloat *texel )
{
   /* just sample as GLchan and convert to float here */
   GLchan rgba[4];
   (void) k;
   fxt1_decode_1(texImage->Data, texImage->RowStride, i, j, rgba);
   texel[RCOMP] = CHAN_TO_FLOAT(rgba[RCOMP]);
   texel[GCOMP] = CHAN_TO_FLOAT(rgba[GCOMP]);
   texel[BCOMP] = CHAN_TO_FLOAT(rgba[BCOMP]);
   texel[ACOMP] = CHAN_TO_FLOAT(rgba[ACOMP]);
}


static void
fetch_texel_2d_rgb_fxt1( const struct gl_texture_image *texImage,
                         GLint i, GLint j, GLint k, GLchan *texel )
{
   (void) k;
   fxt1_decode_1(texImage->Data, texImage->RowStride, i, j, texel);
   texel[ACOMP] = 255;
}


static void
fetch_texel_2d_f_rgb_fxt1( const struct gl_texture_image *texImage,
                           GLint i, GLint j, GLint k, GLfloat *texel )
{
   /* just sample as GLchan and convert to float here */
   GLchan rgba[4];
   (void) k;
   fxt1_decode_1(texImage->Data, texImage->RowStride, i, j, rgba);
   texel[RCOMP] = CHAN_TO_FLOAT(rgba[RCOMP]);
   texel[GCOMP] = CHAN_TO_FLOAT(rgba[GCOMP]);
   texel[BCOMP] = CHAN_TO_FLOAT(rgba[BCOMP]);
   texel[ACOMP] = 1.0F;
}



const struct gl_texture_format _mesa_texformat_rgb_fxt1 = {
   MESA_FORMAT_RGB_FXT1,		/* MesaFormat */
   GL_RGB,				/* BaseFormat */
   GL_UNSIGNED_NORMALIZED_ARB,		/* DataType */
   4, /*approx*/			/* RedBits */
   4, /*approx*/			/* GreenBits */
   4, /*approx*/			/* BlueBits */
   0,					/* AlphaBits */
   0,					/* LuminanceBits */
   0,					/* IntensityBits */
   0,					/* IndexBits */
   0,					/* DepthBits */
   0,					/* StencilBits */
   0,					/* TexelBytes */
   texstore_rgb_fxt1,			/* StoreTexImageFunc */
   NULL, /*impossible*/ 		/* FetchTexel1D */
   fetch_texel_2d_rgb_fxt1, 		/* FetchTexel2D */
   NULL, /*impossible*/ 		/* FetchTexel3D */
   NULL, /*impossible*/ 		/* FetchTexel1Df */
   fetch_texel_2d_f_rgb_fxt1, 		/* FetchTexel2Df */
   NULL, /*impossible*/ 		/* FetchTexel3Df */
   NULL					/* StoreTexel */
};

const struct gl_texture_format _mesa_texformat_rgba_fxt1 = {
   MESA_FORMAT_RGBA_FXT1,		/* MesaFormat */
   GL_RGBA,				/* BaseFormat */
   GL_UNSIGNED_NORMALIZED_ARB,		/* DataType */
   4, /*approx*/			/* RedBits */
   4, /*approx*/			/* GreenBits */
   4, /*approx*/			/* BlueBits */
   1, /*approx*/			/* AlphaBits */
   0,					/* LuminanceBits */
   0,					/* IntensityBits */
   0,					/* IndexBits */
   0,					/* DepthBits */
   0,					/* StencilBits */
   0,					/* TexelBytes */
   texstore_rgba_fxt1,			/* StoreTexImageFunc */
   NULL, /*impossible*/ 		/* FetchTexel1D */
   fetch_texel_2d_rgba_fxt1, 		/* FetchTexel2D */
   NULL, /*impossible*/ 		/* FetchTexel3D */
   NULL, /*impossible*/ 		/* FetchTexel1Df */
   fetch_texel_2d_f_rgba_fxt1, 		/* FetchTexel2Df */
   NULL, /*impossible*/ 		/* FetchTexel3Df */
   NULL					/* StoreTexel */
};


/***************************************************************************\
 * FXT1 encoder
 *
 * The encoder was built by reversing the decoder,
 * and is vaguely based on Texus2 by 3dfx. Note that this code
 * is merely a proof of concept, since it is highly UNoptimized;
 * moreover, it is sub-optimal due to initial conditions passed
 * to Lloyd's algorithm (the interpolation modes are even worse).
\***************************************************************************/


#define MAX_COMP 4 /* ever needed maximum number of components in texel */
#define MAX_VECT 4 /* ever needed maximum number of base vectors to find */
#define N_TEXELS 32 /* number of texels in a block (always 32) */
#define LL_N_REP 50 /* number of iterations in lloyd's vq */
#define LL_RMS_D 10 /* fault tolerance (maximum delta) */
#define LL_RMS_E 255 /* fault tolerance (maximum error) */
#define ALPHA_TS 2 /* alpha threshold: (255 - ALPHA_TS) deemed opaque */
#define ISTBLACK(v) (*((GLuint *)(v)) == 0)


/*
 * Define a 64-bit unsigned integer type and macros
 */
<<<<<<< HEAD
#ifdef GL_EXT_timer_query  /* this extensions defines the GLuint64EXT type */

#define FX64_NATIVE 1

typedef GLuint64EXT Fx64;
=======
#if 1

#define FX64_NATIVE 1

typedef uint64_t Fx64;
>>>>>>> e6887a57

#define FX64_MOV32(a, b) a = b
#define FX64_OR32(a, b)  a |= b
#define FX64_SHL(a, c)   a <<= c

<<<<<<< HEAD
#else  /* !GL_EXT_timer_query */
=======
#else
>>>>>>> e6887a57

#define FX64_NATIVE 0

typedef struct {
   GLuint lo, hi;
} Fx64;

#define FX64_MOV32(a, b) a.lo = b
#define FX64_OR32(a, b)  a.lo |= b

#define FX64_SHL(a, c)                                 \
   do {                                                \
       if ((c) >= 32) {                                \
          a.hi = a.lo << ((c) - 32);                   \
          a.lo = 0;                                    \
       } else {                                        \
          a.hi = (a.hi << (c)) | (a.lo >> (32 - (c))); \
          a.lo <<= (c);                                \
       }                                               \
   } while (0)

<<<<<<< HEAD
#endif  /* !GL_EXT_timer_query */
=======
#endif
>>>>>>> e6887a57


#define F(i) (GLfloat)1 /* can be used to obtain an oblong metric: 0.30 / 0.59 / 0.11 */
#define SAFECDOT 1 /* for paranoids */

#define MAKEIVEC(NV, NC, IV, B, V0, V1)  \
   do {                                  \
      /* compute interpolation vector */ \
      GLfloat d2 = 0.0F;                 \
      GLfloat rd2;                       \
                                         \
      for (i = 0; i < NC; i++) {         \
         IV[i] = (V1[i] - V0[i]) * F(i); \
         d2 += IV[i] * IV[i];            \
      }                                  \
      rd2 = (GLfloat)NV / d2;            \
      B = 0;                             \
      for (i = 0; i < NC; i++) {         \
         IV[i] *= F(i);                  \
         B -= IV[i] * V0[i];             \
         IV[i] *= rd2;                   \
      }                                  \
      B = B * rd2 + 0.5f;                \
   } while (0)

#define CALCCDOT(TEXEL, NV, NC, IV, B, V)\
   do {                                  \
      GLfloat dot = 0.0F;                \
      for (i = 0; i < NC; i++) {         \
         dot += V[i] * IV[i];            \
      }                                  \
      TEXEL = (GLint)(dot + B);          \
      if (SAFECDOT) {                    \
         if (TEXEL < 0) {                \
            TEXEL = 0;                   \
         } else if (TEXEL > NV) {        \
            TEXEL = NV;                  \
         }                               \
      }                                  \
   } while (0)


static GLint
fxt1_bestcol (GLfloat vec[][MAX_COMP], GLint nv,
              GLubyte input[MAX_COMP], GLint nc)
{
   GLint i, j, best = -1;
   GLfloat err = 1e9; /* big enough */

   for (j = 0; j < nv; j++) {
      GLfloat e = 0.0F;
      for (i = 0; i < nc; i++) {
         e += (vec[j][i] - input[i]) * (vec[j][i] - input[i]);
      }
      if (e < err) {
         err = e;
         best = j;
      }
   }

   return best;
}


static GLint
fxt1_worst (GLfloat vec[MAX_COMP],
            GLubyte input[N_TEXELS][MAX_COMP], GLint nc, GLint n)
{
   GLint i, k, worst = -1;
   GLfloat err = -1.0F; /* small enough */

   for (k = 0; k < n; k++) {
      GLfloat e = 0.0F;
      for (i = 0; i < nc; i++) {
         e += (vec[i] - input[k][i]) * (vec[i] - input[k][i]);
      }
      if (e > err) {
         err = e;
         worst = k;
      }
   }

   return worst;
}


static GLint
fxt1_variance (GLdouble variance[MAX_COMP],
               GLubyte input[N_TEXELS][MAX_COMP], GLint nc, GLint n)
{
   GLint i, k, best = 0;
   GLint sx, sx2;
   GLdouble var, maxvar = -1; /* small enough */
   GLdouble teenth = 1.0 / n;

   for (i = 0; i < nc; i++) {
      sx = sx2 = 0;
      for (k = 0; k < n; k++) {
         GLint t = input[k][i];
         sx += t;
         sx2 += t * t;
      }
      var = sx2 * teenth - sx * sx * teenth * teenth;
      if (maxvar < var) {
         maxvar = var;
         best = i;
      }
      if (variance) {
         variance[i] = var;
      }
   }

   return best;
}


static GLint
fxt1_choose (GLfloat vec[][MAX_COMP], GLint nv,
             GLubyte input[N_TEXELS][MAX_COMP], GLint nc, GLint n)
{
#if 0
   /* Choose colors from a grid.
    */
   GLint i, j;

   for (j = 0; j < nv; j++) {
      GLint m = j * (n - 1) / (nv - 1);
      for (i = 0; i < nc; i++) {
         vec[j][i] = input[m][i];
      }
   }
#else
   /* Our solution here is to find the darkest and brightest colors in
    * the 8x4 tile and use those as the two representative colors.
    * There are probably better algorithms to use (histogram-based).
    */
   GLint i, j, k;
   GLint minSum = 2000; /* big enough */
   GLint maxSum = -1; /* small enough */
   GLint minCol = 0; /* phoudoin: silent compiler! */
   GLint maxCol = 0; /* phoudoin: silent compiler! */

   struct {
      GLint flag;
      GLint key;
      GLint freq;
      GLint idx;
   } hist[N_TEXELS];
   GLint lenh = 0;

   _mesa_memset(hist, 0, sizeof(hist));

   for (k = 0; k < n; k++) {
      GLint l;
      GLint key = 0;
      GLint sum = 0;
      for (i = 0; i < nc; i++) {
         key <<= 8;
         key |= input[k][i];
         sum += input[k][i];
      }
      for (l = 0; l < n; l++) {
         if (!hist[l].flag) {
            /* alloc new slot */
            hist[l].flag = !0;
            hist[l].key = key;
            hist[l].freq = 1;
            hist[l].idx = k;
            lenh = l + 1;
            break;
         } else if (hist[l].key == key) {
            hist[l].freq++;
            break;
         }
      }
      if (minSum > sum) {
         minSum = sum;
         minCol = k;
      }
      if (maxSum < sum) {
         maxSum = sum;
         maxCol = k;
      }
   }

   if (lenh <= nv) {
      for (j = 0; j < lenh; j++) {
         for (i = 0; i < nc; i++) {
            vec[j][i] = (GLfloat)input[hist[j].idx][i];
         }
      }
      for (; j < nv; j++) {
         for (i = 0; i < nc; i++) {
            vec[j][i] = vec[0][i];
         }
      }
      return 0;
   }

   for (j = 0; j < nv; j++) {
      for (i = 0; i < nc; i++) {
         vec[j][i] = ((nv - 1 - j) * input[minCol][i] + j * input[maxCol][i] + (nv - 1) / 2) / (GLfloat)(nv - 1);
      }
   }
#endif

   return !0;
}


static GLint
fxt1_lloyd (GLfloat vec[][MAX_COMP], GLint nv,
            GLubyte input[N_TEXELS][MAX_COMP], GLint nc, GLint n)
{
   /* Use the generalized lloyd's algorithm for VQ:
    *     find 4 color vectors.
    *
    *     for each sample color
    *         sort to nearest vector.
    *
    *     replace each vector with the centroid of it's matching colors.
    *
    *     repeat until RMS doesn't improve.
    *
    *     if a color vector has no samples, or becomes the same as another
    *     vector, replace it with the color which is farthest from a sample.
    *
    * vec[][MAX_COMP]           initial vectors and resulting colors
    * nv                        number of resulting colors required
    * input[N_TEXELS][MAX_COMP] input texels
    * nc                        number of components in input / vec
    * n                         number of input samples
    */

   GLint sum[MAX_VECT][MAX_COMP]; /* used to accumulate closest texels */
   GLint cnt[MAX_VECT]; /* how many times a certain vector was chosen */
   GLfloat error, lasterror = 1e9;

   GLint i, j, k, rep;

   /* the quantizer */
   for (rep = 0; rep < LL_N_REP; rep++) {
      /* reset sums & counters */
      for (j = 0; j < nv; j++) {
         for (i = 0; i < nc; i++) {
            sum[j][i] = 0;
         }
         cnt[j] = 0;
      }
      error = 0;

      /* scan whole block */
      for (k = 0; k < n; k++) {
#if 1
         GLint best = -1;
         GLfloat err = 1e9; /* big enough */
         /* determine best vector */
         for (j = 0; j < nv; j++) {
            GLfloat e = (vec[j][0] - input[k][0]) * (vec[j][0] - input[k][0]) +
                      (vec[j][1] - input[k][1]) * (vec[j][1] - input[k][1]) +
                      (vec[j][2] - input[k][2]) * (vec[j][2] - input[k][2]);
            if (nc == 4) {
               e += (vec[j][3] - input[k][3]) * (vec[j][3] - input[k][3]);
            }
            if (e < err) {
               err = e;
               best = j;
            }
         }
#else
         GLint best = fxt1_bestcol(vec, nv, input[k], nc, &err);
#endif
         /* add in closest color */
         for (i = 0; i < nc; i++) {
            sum[best][i] += input[k][i];
         }
         /* mark this vector as used */
         cnt[best]++;
         /* accumulate error */
         error += err;
      }

      /* check RMS */
      if ((error < LL_RMS_E) ||
          ((error < lasterror) && ((lasterror - error) < LL_RMS_D))) {
         return !0; /* good match */
      }
      lasterror = error;

      /* move each vector to the barycenter of its closest colors */
      for (j = 0; j < nv; j++) {
         if (cnt[j]) {
            GLfloat div = 1.0F / cnt[j];
            for (i = 0; i < nc; i++) {
               vec[j][i] = div * sum[j][i];
            }
         } else {
            /* this vec has no samples or is identical with a previous vec */
            GLint worst = fxt1_worst(vec[j], input, nc, n);
            for (i = 0; i < nc; i++) {
               vec[j][i] = input[worst][i];
            }
         }
      }
   }

   return 0; /* could not converge fast enough */
}


static void
fxt1_quantize_CHROMA (GLuint *cc,
                      GLubyte input[N_TEXELS][MAX_COMP])
{
   const GLint n_vect = 4; /* 4 base vectors to find */
   const GLint n_comp = 3; /* 3 components: R, G, B */
   GLfloat vec[MAX_VECT][MAX_COMP];
   GLint i, j, k;
   Fx64 hi; /* high quadword */
   GLuint lohi, lolo; /* low quadword: hi dword, lo dword */

   if (fxt1_choose(vec, n_vect, input, n_comp, N_TEXELS) != 0) {
      fxt1_lloyd(vec, n_vect, input, n_comp, N_TEXELS);
   }

   FX64_MOV32(hi, 4); /* cc-chroma = "010" + unused bit */
   for (j = n_vect - 1; j >= 0; j--) {
      for (i = 0; i < n_comp; i++) {
         /* add in colors */
         FX64_SHL(hi, 5);
         FX64_OR32(hi, (GLuint)(vec[j][i] / 8.0F));
      }
   }
   ((Fx64 *)cc)[1] = hi;

   lohi = lolo = 0;
   /* right microtile */
   for (k = N_TEXELS - 1; k >= N_TEXELS/2; k--) {
      lohi <<= 2;
      lohi |= fxt1_bestcol(vec, n_vect, input[k], n_comp);
   }
   /* left microtile */
   for (; k >= 0; k--) {
      lolo <<= 2;
      lolo |= fxt1_bestcol(vec, n_vect, input[k], n_comp);
   }
   cc[1] = lohi;
   cc[0] = lolo;
}


static void
fxt1_quantize_ALPHA0 (GLuint *cc,
                      GLubyte input[N_TEXELS][MAX_COMP],
                      GLubyte reord[N_TEXELS][MAX_COMP], GLint n)
{
   const GLint n_vect = 3; /* 3 base vectors to find */
   const GLint n_comp = 4; /* 4 components: R, G, B, A */
   GLfloat vec[MAX_VECT][MAX_COMP];
   GLint i, j, k;
   Fx64 hi; /* high quadword */
   GLuint lohi, lolo; /* low quadword: hi dword, lo dword */

   /* the last vector indicates zero */
   for (i = 0; i < n_comp; i++) {
      vec[n_vect][i] = 0;
   }

   /* the first n texels in reord are guaranteed to be non-zero */
   if (fxt1_choose(vec, n_vect, reord, n_comp, n) != 0) {
      fxt1_lloyd(vec, n_vect, reord, n_comp, n);
   }

   FX64_MOV32(hi, 6); /* alpha = "011" + lerp = 0 */
   for (j = n_vect - 1; j >= 0; j--) {
      /* add in alphas */
      FX64_SHL(hi, 5);
      FX64_OR32(hi, (GLuint)(vec[j][ACOMP] / 8.0F));
   }
   for (j = n_vect - 1; j >= 0; j--) {
      for (i = 0; i < n_comp - 1; i++) {
         /* add in colors */
         FX64_SHL(hi, 5);
         FX64_OR32(hi, (GLuint)(vec[j][i] / 8.0F));
      }
   }
   ((Fx64 *)cc)[1] = hi;

   lohi = lolo = 0;
   /* right microtile */
   for (k = N_TEXELS - 1; k >= N_TEXELS/2; k--) {
      lohi <<= 2;
      lohi |= fxt1_bestcol(vec, n_vect + 1, input[k], n_comp);
   }
   /* left microtile */
   for (; k >= 0; k--) {
      lolo <<= 2;
      lolo |= fxt1_bestcol(vec, n_vect + 1, input[k], n_comp);
   }
   cc[1] = lohi;
   cc[0] = lolo;
}


static void
fxt1_quantize_ALPHA1 (GLuint *cc,
                      GLubyte input[N_TEXELS][MAX_COMP])
{
   const GLint n_vect = 3; /* highest vector number in each microtile */
   const GLint n_comp = 4; /* 4 components: R, G, B, A */
   GLfloat vec[1 + 1 + 1][MAX_COMP]; /* 1.5 extrema for each sub-block */
   GLfloat b, iv[MAX_COMP]; /* interpolation vector */
   GLint i, j, k;
   Fx64 hi; /* high quadword */
   GLuint lohi, lolo; /* low quadword: hi dword, lo dword */

   GLint minSum;
   GLint maxSum;
   GLint minColL = 0, maxColL = 0;
   GLint minColR = 0, maxColR = 0;
   GLint sumL = 0, sumR = 0;
   GLint nn_comp;
   /* Our solution here is to find the darkest and brightest colors in
    * the 4x4 tile and use those as the two representative colors.
    * There are probably better algorithms to use (histogram-based).
    */
   nn_comp = n_comp;
   while ((minColL == maxColL) && nn_comp) {
       minSum = 2000; /* big enough */
       maxSum = -1; /* small enough */
       for (k = 0; k < N_TEXELS / 2; k++) {
           GLint sum = 0;
           for (i = 0; i < nn_comp; i++) {
               sum += input[k][i];
           }
           if (minSum > sum) {
               minSum = sum;
               minColL = k;
           }
           if (maxSum < sum) {
               maxSum = sum;
               maxColL = k;
           }
           sumL += sum;
       }
       
       nn_comp--;
   }

   nn_comp = n_comp;
   while ((minColR == maxColR) && nn_comp) {
       minSum = 2000; /* big enough */
       maxSum = -1; /* small enough */
       for (k = N_TEXELS / 2; k < N_TEXELS; k++) {
           GLint sum = 0;
           for (i = 0; i < nn_comp; i++) {
               sum += input[k][i];
           }
           if (minSum > sum) {
               minSum = sum;
               minColR = k;
           }
           if (maxSum < sum) {
               maxSum = sum;
               maxColR = k;
           }
           sumR += sum;
       }

       nn_comp--;
   }

   /* choose the common vector (yuck!) */
   {
      GLint j1, j2;
      GLint v1 = 0, v2 = 0;
      GLfloat err = 1e9; /* big enough */
      GLfloat tv[2 * 2][MAX_COMP]; /* 2 extrema for each sub-block */
      for (i = 0; i < n_comp; i++) {
         tv[0][i] = input[minColL][i];
         tv[1][i] = input[maxColL][i];
         tv[2][i] = input[minColR][i];
         tv[3][i] = input[maxColR][i];
      }
      for (j1 = 0; j1 < 2; j1++) {
         for (j2 = 2; j2 < 4; j2++) {
            GLfloat e = 0.0F;
            for (i = 0; i < n_comp; i++) {
               e += (tv[j1][i] - tv[j2][i]) * (tv[j1][i] - tv[j2][i]);
            }
            if (e < err) {
               err = e;
               v1 = j1;
               v2 = j2;
            }
         }
      }
      for (i = 0; i < n_comp; i++) {
         vec[0][i] = tv[1 - v1][i];
         vec[1][i] = (tv[v1][i] * sumL + tv[v2][i] * sumR) / (sumL + sumR);
         vec[2][i] = tv[5 - v2][i];
      }
   }

   /* left microtile */
   cc[0] = 0;
   if (minColL != maxColL) {
      /* compute interpolation vector */
      MAKEIVEC(n_vect, n_comp, iv, b, vec[0], vec[1]);

      /* add in texels */
      lolo = 0;
      for (k = N_TEXELS / 2 - 1; k >= 0; k--) {
         GLint texel;
         /* interpolate color */
         CALCCDOT(texel, n_vect, n_comp, iv, b, input[k]);
         /* add in texel */
         lolo <<= 2;
         lolo |= texel;
      }
      
      cc[0] = lolo;
   }

   /* right microtile */
   cc[1] = 0;
   if (minColR != maxColR) {
      /* compute interpolation vector */
      MAKEIVEC(n_vect, n_comp, iv, b, vec[2], vec[1]);

      /* add in texels */
      lohi = 0;
      for (k = N_TEXELS - 1; k >= N_TEXELS / 2; k--) {
         GLint texel;
         /* interpolate color */
         CALCCDOT(texel, n_vect, n_comp, iv, b, input[k]);
         /* add in texel */
         lohi <<= 2;
         lohi |= texel;
      }

      cc[1] = lohi;
   }

   FX64_MOV32(hi, 7); /* alpha = "011" + lerp = 1 */
   for (j = n_vect - 1; j >= 0; j--) {
      /* add in alphas */
      FX64_SHL(hi, 5);
      FX64_OR32(hi, (GLuint)(vec[j][ACOMP] / 8.0F));
   }
   for (j = n_vect - 1; j >= 0; j--) {
      for (i = 0; i < n_comp - 1; i++) {
         /* add in colors */
         FX64_SHL(hi, 5);
         FX64_OR32(hi, (GLuint)(vec[j][i] / 8.0F));
      }
   }
   ((Fx64 *)cc)[1] = hi;
}


static void
fxt1_quantize_HI (GLuint *cc,
                  GLubyte input[N_TEXELS][MAX_COMP],
                  GLubyte reord[N_TEXELS][MAX_COMP], GLint n)
{
   const GLint n_vect = 6; /* highest vector number */
   const GLint n_comp = 3; /* 3 components: R, G, B */
   GLfloat b = 0.0F;       /* phoudoin: silent compiler! */
   GLfloat iv[MAX_COMP];   /* interpolation vector */
   GLint i, k;
   GLuint hihi; /* high quadword: hi dword */

   GLint minSum = 2000; /* big enough */
   GLint maxSum = -1; /* small enough */
   GLint minCol = 0; /* phoudoin: silent compiler! */
   GLint maxCol = 0; /* phoudoin: silent compiler! */

   /* Our solution here is to find the darkest and brightest colors in
    * the 8x4 tile and use those as the two representative colors.
    * There are probably better algorithms to use (histogram-based).
    */
   for (k = 0; k < n; k++) {
      GLint sum = 0;
      for (i = 0; i < n_comp; i++) {
         sum += reord[k][i];
      }
      if (minSum > sum) {
         minSum = sum;
         minCol = k;
      }
      if (maxSum < sum) {
         maxSum = sum;
         maxCol = k;
      }
   }

   hihi = 0; /* cc-hi = "00" */
   for (i = 0; i < n_comp; i++) {
      /* add in colors */
      hihi <<= 5;
      hihi |= reord[maxCol][i] >> 3;
   }
   for (i = 0; i < n_comp; i++) {
      /* add in colors */
      hihi <<= 5;
      hihi |= reord[minCol][i] >> 3;
   }
   cc[3] = hihi;
   cc[0] = cc[1] = cc[2] = 0;

   /* compute interpolation vector */
   if (minCol != maxCol) {
      MAKEIVEC(n_vect, n_comp, iv, b, reord[minCol], reord[maxCol]);
   }

   /* add in texels */
   for (k = N_TEXELS - 1; k >= 0; k--) {
      GLint t = k * 3;
      GLuint *kk = (GLuint *)((char *)cc + t / 8);
      GLint texel = n_vect + 1; /* transparent black */

      if (!ISTBLACK(input[k])) {
         if (minCol != maxCol) {
            /* interpolate color */
            CALCCDOT(texel, n_vect, n_comp, iv, b, input[k]);
            /* add in texel */
            kk[0] |= texel << (t & 7);
         }
      } else {
         /* add in texel */
         kk[0] |= texel << (t & 7);
      }
   }
}


static void
fxt1_quantize_MIXED1 (GLuint *cc,
                      GLubyte input[N_TEXELS][MAX_COMP])
{
   const GLint n_vect = 2; /* highest vector number in each microtile */
   const GLint n_comp = 3; /* 3 components: R, G, B */
   GLubyte vec[2 * 2][MAX_COMP]; /* 2 extrema for each sub-block */
   GLfloat b, iv[MAX_COMP]; /* interpolation vector */
   GLint i, j, k;
   Fx64 hi; /* high quadword */
   GLuint lohi, lolo; /* low quadword: hi dword, lo dword */

   GLint minSum;
   GLint maxSum;
   GLint minColL = 0, maxColL = -1;
   GLint minColR = 0, maxColR = -1;

   /* Our solution here is to find the darkest and brightest colors in
    * the 4x4 tile and use those as the two representative colors.
    * There are probably better algorithms to use (histogram-based).
    */
   minSum = 2000; /* big enough */
   maxSum = -1; /* small enough */
   for (k = 0; k < N_TEXELS / 2; k++) {
      if (!ISTBLACK(input[k])) {
         GLint sum = 0;
         for (i = 0; i < n_comp; i++) {
            sum += input[k][i];
         }
         if (minSum > sum) {
            minSum = sum;
            minColL = k;
         }
         if (maxSum < sum) {
            maxSum = sum;
            maxColL = k;
         }
      }
   }
   minSum = 2000; /* big enough */
   maxSum = -1; /* small enough */
   for (; k < N_TEXELS; k++) {
      if (!ISTBLACK(input[k])) {
         GLint sum = 0;
         for (i = 0; i < n_comp; i++) {
            sum += input[k][i];
         }
         if (minSum > sum) {
            minSum = sum;
            minColR = k;
         }
         if (maxSum < sum) {
            maxSum = sum;
            maxColR = k;
         }
      }
   }

   /* left microtile */
   if (maxColL == -1) {
      /* all transparent black */
      cc[0] = ~0u;
      for (i = 0; i < n_comp; i++) {
         vec[0][i] = 0;
         vec[1][i] = 0;
      }
   } else {
      cc[0] = 0;
      for (i = 0; i < n_comp; i++) {
         vec[0][i] = input[minColL][i];
         vec[1][i] = input[maxColL][i];
      }
      if (minColL != maxColL) {
         /* compute interpolation vector */
         MAKEIVEC(n_vect, n_comp, iv, b, vec[0], vec[1]);

         /* add in texels */
         lolo = 0;
         for (k = N_TEXELS / 2 - 1; k >= 0; k--) {
            GLint texel = n_vect + 1; /* transparent black */
            if (!ISTBLACK(input[k])) {
               /* interpolate color */
               CALCCDOT(texel, n_vect, n_comp, iv, b, input[k]);
            }
            /* add in texel */
            lolo <<= 2;
            lolo |= texel;
         }
         cc[0] = lolo;
      }
   }

   /* right microtile */
   if (maxColR == -1) {
      /* all transparent black */
      cc[1] = ~0u;
      for (i = 0; i < n_comp; i++) {
         vec[2][i] = 0;
         vec[3][i] = 0;
      }
   } else {
      cc[1] = 0;
      for (i = 0; i < n_comp; i++) {
         vec[2][i] = input[minColR][i];
         vec[3][i] = input[maxColR][i];
      }
      if (minColR != maxColR) {
         /* compute interpolation vector */
         MAKEIVEC(n_vect, n_comp, iv, b, vec[2], vec[3]);

         /* add in texels */
         lohi = 0;
         for (k = N_TEXELS - 1; k >= N_TEXELS / 2; k--) {
            GLint texel = n_vect + 1; /* transparent black */
            if (!ISTBLACK(input[k])) {
               /* interpolate color */
               CALCCDOT(texel, n_vect, n_comp, iv, b, input[k]);
            }
            /* add in texel */
            lohi <<= 2;
            lohi |= texel;
         }
         cc[1] = lohi;
      }
   }

   FX64_MOV32(hi, 9 | (vec[3][GCOMP] & 4) | ((vec[1][GCOMP] >> 1) & 2)); /* chroma = "1" */
   for (j = 2 * 2 - 1; j >= 0; j--) {
      for (i = 0; i < n_comp; i++) {
         /* add in colors */
         FX64_SHL(hi, 5);
         FX64_OR32(hi, vec[j][i] >> 3);
      }
   }
   ((Fx64 *)cc)[1] = hi;
}


static void
fxt1_quantize_MIXED0 (GLuint *cc,
                      GLubyte input[N_TEXELS][MAX_COMP])
{
   const GLint n_vect = 3; /* highest vector number in each microtile */
   const GLint n_comp = 3; /* 3 components: R, G, B */
   GLubyte vec[2 * 2][MAX_COMP]; /* 2 extrema for each sub-block */
   GLfloat b, iv[MAX_COMP]; /* interpolation vector */
   GLint i, j, k;
   Fx64 hi; /* high quadword */
   GLuint lohi, lolo; /* low quadword: hi dword, lo dword */

   GLint minColL = 0, maxColL = 0;
   GLint minColR = 0, maxColR = 0;
#if 0
   GLint minSum;
   GLint maxSum;

   /* Our solution here is to find the darkest and brightest colors in
    * the 4x4 tile and use those as the two representative colors.
    * There are probably better algorithms to use (histogram-based).
    */
   minSum = 2000; /* big enough */
   maxSum = -1; /* small enough */
   for (k = 0; k < N_TEXELS / 2; k++) {
      GLint sum = 0;
      for (i = 0; i < n_comp; i++) {
         sum += input[k][i];
      }
      if (minSum > sum) {
         minSum = sum;
         minColL = k;
      }
      if (maxSum < sum) {
         maxSum = sum;
         maxColL = k;
      }
   }
   minSum = 2000; /* big enough */
   maxSum = -1; /* small enough */
   for (; k < N_TEXELS; k++) {
      GLint sum = 0;
      for (i = 0; i < n_comp; i++) {
         sum += input[k][i];
      }
      if (minSum > sum) {
         minSum = sum;
         minColR = k;
      }
      if (maxSum < sum) {
         maxSum = sum;
         maxColR = k;
      }
   }
#else
   GLint minVal;
   GLint maxVal;
   GLint maxVarL = fxt1_variance(NULL, input, n_comp, N_TEXELS / 2);
   GLint maxVarR = fxt1_variance(NULL, &input[N_TEXELS / 2], n_comp, N_TEXELS / 2);

   /* Scan the channel with max variance for lo & hi
    * and use those as the two representative colors.
    */
   minVal = 2000; /* big enough */
   maxVal = -1; /* small enough */
   for (k = 0; k < N_TEXELS / 2; k++) {
      GLint t = input[k][maxVarL];
      if (minVal > t) {
         minVal = t;
         minColL = k;
      }
      if (maxVal < t) {
         maxVal = t;
         maxColL = k;
      }
   }
   minVal = 2000; /* big enough */
   maxVal = -1; /* small enough */
   for (; k < N_TEXELS; k++) {
      GLint t = input[k][maxVarR];
      if (minVal > t) {
         minVal = t;
         minColR = k;
      }
      if (maxVal < t) {
         maxVal = t;
         maxColR = k;
      }
   }
#endif

   /* left microtile */
   cc[0] = 0;
   for (i = 0; i < n_comp; i++) {
      vec[0][i] = input[minColL][i];
      vec[1][i] = input[maxColL][i];
   }
   if (minColL != maxColL) {
      /* compute interpolation vector */
      MAKEIVEC(n_vect, n_comp, iv, b, vec[0], vec[1]);

      /* add in texels */
      lolo = 0;
      for (k = N_TEXELS / 2 - 1; k >= 0; k--) {
         GLint texel;
         /* interpolate color */
         CALCCDOT(texel, n_vect, n_comp, iv, b, input[k]);
         /* add in texel */
         lolo <<= 2;
         lolo |= texel;
      }

      /* funky encoding for LSB of green */
      if ((GLint)((lolo >> 1) & 1) != (((vec[1][GCOMP] ^ vec[0][GCOMP]) >> 2) & 1)) {
         for (i = 0; i < n_comp; i++) {
            vec[1][i] = input[minColL][i];
            vec[0][i] = input[maxColL][i];
         }
         lolo = ~lolo;
      }
      
      cc[0] = lolo;
   }

   /* right microtile */
   cc[1] = 0;
   for (i = 0; i < n_comp; i++) {
      vec[2][i] = input[minColR][i];
      vec[3][i] = input[maxColR][i];
   }
   if (minColR != maxColR) {
      /* compute interpolation vector */
      MAKEIVEC(n_vect, n_comp, iv, b, vec[2], vec[3]);

      /* add in texels */
      lohi = 0;
      for (k = N_TEXELS - 1; k >= N_TEXELS / 2; k--) {
         GLint texel;
         /* interpolate color */
         CALCCDOT(texel, n_vect, n_comp, iv, b, input[k]);
         /* add in texel */
         lohi <<= 2;
         lohi |= texel;
      }

      /* funky encoding for LSB of green */
      if ((GLint)((lohi >> 1) & 1) != (((vec[3][GCOMP] ^ vec[2][GCOMP]) >> 2) & 1)) {
         for (i = 0; i < n_comp; i++) {
            vec[3][i] = input[minColR][i];
            vec[2][i] = input[maxColR][i];
         }
         lohi = ~lohi;
      }

      cc[1] = lohi;
   }

   FX64_MOV32(hi, 8 | (vec[3][GCOMP] & 4) | ((vec[1][GCOMP] >> 1) & 2)); /* chroma = "1" */
   for (j = 2 * 2 - 1; j >= 0; j--) {
      for (i = 0; i < n_comp; i++) {
         /* add in colors */
         FX64_SHL(hi, 5);
         FX64_OR32(hi, vec[j][i] >> 3);
      }
   }
   ((Fx64 *)cc)[1] = hi;
}


static void
fxt1_quantize (GLuint *cc, const GLubyte *lines[], GLint comps)
{
   GLint trualpha;
   GLubyte reord[N_TEXELS][MAX_COMP];

   GLubyte input[N_TEXELS][MAX_COMP];
   GLint i, k, l;

   if (comps == 3) {
      /* make the whole block opaque */
      _mesa_memset(input, -1, sizeof(input));
   }

   /* 8 texels each line */
   for (l = 0; l < 4; l++) {
      for (k = 0; k < 4; k++) {
         for (i = 0; i < comps; i++) {
            input[k + l * 4][i] = *lines[l]++;
         }
      }
      for (; k < 8; k++) {
         for (i = 0; i < comps; i++) {
            input[k + l * 4 + 12][i] = *lines[l]++;
         }
      }
   }

   /* block layout:
    * 00, 01, 02, 03, 08, 09, 0a, 0b
    * 10, 11, 12, 13, 18, 19, 1a, 1b
    * 04, 05, 06, 07, 0c, 0d, 0e, 0f
    * 14, 15, 16, 17, 1c, 1d, 1e, 1f
    */

   /* [dBorca]
    * stupidity flows forth from this
    */
   l = N_TEXELS;
   trualpha = 0;
   if (comps == 4) {
      /* skip all transparent black texels */
      l = 0;
      for (k = 0; k < N_TEXELS; k++) {
         /* test all components against 0 */
         if (!ISTBLACK(input[k])) {
            /* texel is not transparent black */
            COPY_4UBV(reord[l], input[k]);
            if (reord[l][ACOMP] < (255 - ALPHA_TS)) {
               /* non-opaque texel */
               trualpha = !0;
            }
            l++;
         }
      }
   }

#if 0
   if (trualpha) {
      fxt1_quantize_ALPHA0(cc, input, reord, l);
   } else if (l == 0) {
      cc[0] = cc[1] = cc[2] = -1;
      cc[3] = 0;
   } else if (l < N_TEXELS) {
      fxt1_quantize_HI(cc, input, reord, l);
   } else {
      fxt1_quantize_CHROMA(cc, input);
   }
   (void)fxt1_quantize_ALPHA1;
   (void)fxt1_quantize_MIXED1;
   (void)fxt1_quantize_MIXED0;
#else
   if (trualpha) {
      fxt1_quantize_ALPHA1(cc, input);
   } else if (l == 0) {
      cc[0] = cc[1] = cc[2] = ~0u;
      cc[3] = 0;
   } else if (l < N_TEXELS) {
      fxt1_quantize_MIXED1(cc, input);
   } else {
      fxt1_quantize_MIXED0(cc, input);
   }
   (void)fxt1_quantize_ALPHA0;
   (void)fxt1_quantize_HI;
   (void)fxt1_quantize_CHROMA;
#endif
}


static void
fxt1_encode (GLuint width, GLuint height, GLint comps,
             const void *source, GLint srcRowStride,
             void *dest, GLint destRowStride)
{
   GLuint x, y;
   const GLubyte *data;
   GLuint *encoded = (GLuint *)dest;
   void *newSource = NULL;

   assert(comps == 3 || comps == 4);

   /* Replicate image if width is not M8 or height is not M4 */
   if ((width & 7) | (height & 3)) {
      GLint newWidth = (width + 7) & ~7;
      GLint newHeight = (height + 3) & ~3;
      newSource = _mesa_malloc(comps * newWidth * newHeight * sizeof(GLchan));
      if (!newSource) {
         GET_CURRENT_CONTEXT(ctx);
         _mesa_error(ctx, GL_OUT_OF_MEMORY, "texture compression");
         goto cleanUp;
      }
      _mesa_upscale_teximage2d(width, height, newWidth, newHeight,
                               comps, (const GLchan *) source,
                               srcRowStride, (GLchan *) newSource);
      source = newSource;
      width = newWidth;
      height = newHeight;
      srcRowStride = comps * newWidth;
   }

   /* convert from 16/32-bit channels to GLubyte if needed */
   if (CHAN_TYPE != GL_UNSIGNED_BYTE) {
      const GLuint n = width * height * comps;
      const GLchan *src = (const GLchan *) source;
      GLubyte *dest = (GLubyte *) _mesa_malloc(n * sizeof(GLubyte));
      GLuint i;
      if (!dest) {
         GET_CURRENT_CONTEXT(ctx);
         _mesa_error(ctx, GL_OUT_OF_MEMORY, "texture compression");
         goto cleanUp;
      }
      for (i = 0; i < n; i++) {
         dest[i] = CHAN_TO_UBYTE(src[i]);
      }
      if (newSource != NULL) {
         _mesa_free(newSource);
      }
      newSource = dest;  /* we'll free this buffer before returning */
      source = dest;  /* the new, GLubyte incoming image */
   }

   data = (const GLubyte *) source;
   destRowStride = (destRowStride - width * 2) / 4;
   for (y = 0; y < height; y += 4) {
      GLuint offs = 0 + (y + 0) * srcRowStride;
      for (x = 0; x < width; x += 8) {
         const GLubyte *lines[4];
         lines[0] = &data[offs];
         lines[1] = lines[0] + srcRowStride;
         lines[2] = lines[1] + srcRowStride;
         lines[3] = lines[2] + srcRowStride;
         offs += 8 * comps;
         fxt1_quantize(encoded, lines, comps);
         /* 128 bits per 8x4 block */
         encoded += 4;
      }
      encoded += destRowStride;
   }

 cleanUp:
   if (newSource != NULL) {
      _mesa_free(newSource);
   }
}


/***************************************************************************\
 * FXT1 decoder
 *
 * The decoder is based on GL_3DFX_texture_compression_FXT1
 * specification and serves as a concept for the encoder.
\***************************************************************************/


/* lookup table for scaling 5 bit colors up to 8 bits */
static const GLubyte _rgb_scale_5[] = {
   0,   8,   16,  25,  33,  41,  49,  58,
   66,  74,  82,  90,  99,  107, 115, 123,
   132, 140, 148, 156, 165, 173, 181, 189,
   197, 206, 214, 222, 230, 239, 247, 255
};

/* lookup table for scaling 6 bit colors up to 8 bits */
static const GLubyte _rgb_scale_6[] = {
   0,   4,   8,   12,  16,  20,  24,  28,
   32,  36,  40,  45,  49,  53,  57,  61,
   65,  69,  73,  77,  81,  85,  89,  93,
   97,  101, 105, 109, 113, 117, 121, 125,
   130, 134, 138, 142, 146, 150, 154, 158,
   162, 166, 170, 174, 178, 182, 186, 190,
   194, 198, 202, 206, 210, 215, 219, 223,
   227, 231, 235, 239, 243, 247, 251, 255
};


#define CC_SEL(cc, which) (((GLuint *)(cc))[(which) / 32] >> ((which) & 31))
#define UP5(c) _rgb_scale_5[(c) & 31]
#define UP6(c, b) _rgb_scale_6[(((c) & 31) << 1) | ((b) & 1)]
#define LERP(n, t, c0, c1) (((n) - (t)) * (c0) + (t) * (c1) + (n) / 2) / (n)


static void
fxt1_decode_1HI (const GLubyte *code, GLint t, GLchan *rgba)
{
   const GLuint *cc;

   t *= 3;
   cc = (const GLuint *)(code + t / 8);
   t = (cc[0] >> (t & 7)) & 7;

   if (t == 7) {
      rgba[RCOMP] = rgba[GCOMP] = rgba[BCOMP] = rgba[ACOMP] = 0;
   } else {
      GLubyte r, g, b;
      cc = (const GLuint *)(code + 12);
      if (t == 0) {
         b = UP5(CC_SEL(cc, 0));
         g = UP5(CC_SEL(cc, 5));
         r = UP5(CC_SEL(cc, 10));
      } else if (t == 6) {
         b = UP5(CC_SEL(cc, 15));
         g = UP5(CC_SEL(cc, 20));
         r = UP5(CC_SEL(cc, 25));
      } else {
         b = LERP(6, t, UP5(CC_SEL(cc, 0)), UP5(CC_SEL(cc, 15)));
         g = LERP(6, t, UP5(CC_SEL(cc, 5)), UP5(CC_SEL(cc, 20)));
         r = LERP(6, t, UP5(CC_SEL(cc, 10)), UP5(CC_SEL(cc, 25)));
      }
      rgba[RCOMP] = UBYTE_TO_CHAN(r);
      rgba[GCOMP] = UBYTE_TO_CHAN(g);
      rgba[BCOMP] = UBYTE_TO_CHAN(b);
      rgba[ACOMP] = CHAN_MAX;
   }
}


static void
fxt1_decode_1CHROMA (const GLubyte *code, GLint t, GLchan *rgba)
{
   const GLuint *cc;
   GLuint kk;

   cc = (const GLuint *)code;
   if (t & 16) {
      cc++;
      t &= 15;
   }
   t = (cc[0] >> (t * 2)) & 3;

   t *= 15;
   cc = (const GLuint *)(code + 8 + t / 8);
   kk = cc[0] >> (t & 7);
   rgba[BCOMP] = UBYTE_TO_CHAN( UP5(kk) );
   rgba[GCOMP] = UBYTE_TO_CHAN( UP5(kk >> 5) );
   rgba[RCOMP] = UBYTE_TO_CHAN( UP5(kk >> 10) );
   rgba[ACOMP] = CHAN_MAX;
}


static void
fxt1_decode_1MIXED (const GLubyte *code, GLint t, GLchan *rgba)
{
   const GLuint *cc;
   GLuint col[2][3];
   GLint glsb, selb;

   cc = (const GLuint *)code;
   if (t & 16) {
      t &= 15;
      t = (cc[1] >> (t * 2)) & 3;
      /* col 2 */
      col[0][BCOMP] = (*(const GLuint *)(code + 11)) >> 6;
      col[0][GCOMP] = CC_SEL(cc, 99);
      col[0][RCOMP] = CC_SEL(cc, 104);
      /* col 3 */
      col[1][BCOMP] = CC_SEL(cc, 109);
      col[1][GCOMP] = CC_SEL(cc, 114);
      col[1][RCOMP] = CC_SEL(cc, 119);
      glsb = CC_SEL(cc, 126);
      selb = CC_SEL(cc, 33);
   } else {
      t = (cc[0] >> (t * 2)) & 3;
      /* col 0 */
      col[0][BCOMP] = CC_SEL(cc, 64);
      col[0][GCOMP] = CC_SEL(cc, 69);
      col[0][RCOMP] = CC_SEL(cc, 74);
      /* col 1 */
      col[1][BCOMP] = CC_SEL(cc, 79);
      col[1][GCOMP] = CC_SEL(cc, 84);
      col[1][RCOMP] = CC_SEL(cc, 89);
      glsb = CC_SEL(cc, 125);
      selb = CC_SEL(cc, 1);
   }

   if (CC_SEL(cc, 124) & 1) {
      /* alpha[0] == 1 */

      if (t == 3) {
         /* zero */
         rgba[RCOMP] = rgba[BCOMP] = rgba[GCOMP] = rgba[ACOMP] = 0;
      } else {
         GLubyte r, g, b;
         if (t == 0) {
            b = UP5(col[0][BCOMP]);
            g = UP5(col[0][GCOMP]);
            r = UP5(col[0][RCOMP]);
         } else if (t == 2) {
            b = UP5(col[1][BCOMP]);
            g = UP6(col[1][GCOMP], glsb);
            r = UP5(col[1][RCOMP]);
         } else {
            b = (UP5(col[0][BCOMP]) + UP5(col[1][BCOMP])) / 2;
            g = (UP5(col[0][GCOMP]) + UP6(col[1][GCOMP], glsb)) / 2;
            r = (UP5(col[0][RCOMP]) + UP5(col[1][RCOMP])) / 2;
         }
         rgba[RCOMP] = UBYTE_TO_CHAN(r);
         rgba[GCOMP] = UBYTE_TO_CHAN(g);
         rgba[BCOMP] = UBYTE_TO_CHAN(b);
         rgba[ACOMP] = CHAN_MAX;
      }
   } else {
      /* alpha[0] == 0 */
      GLubyte r, g, b;
      if (t == 0) {
         b = UP5(col[0][BCOMP]);
         g = UP6(col[0][GCOMP], glsb ^ selb);
         r = UP5(col[0][RCOMP]);
      } else if (t == 3) {
         b = UP5(col[1][BCOMP]);
         g = UP6(col[1][GCOMP], glsb);
         r = UP5(col[1][RCOMP]);
      } else {
         b = LERP(3, t, UP5(col[0][BCOMP]), UP5(col[1][BCOMP]));
         g = LERP(3, t, UP6(col[0][GCOMP], glsb ^ selb),
                        UP6(col[1][GCOMP], glsb));
         r = LERP(3, t, UP5(col[0][RCOMP]), UP5(col[1][RCOMP]));
      }
      rgba[RCOMP] = UBYTE_TO_CHAN(r);
      rgba[GCOMP] = UBYTE_TO_CHAN(g);
      rgba[BCOMP] = UBYTE_TO_CHAN(b);
      rgba[ACOMP] = CHAN_MAX;
   }
}


static void
fxt1_decode_1ALPHA (const GLubyte *code, GLint t, GLchan *rgba)
{
   const GLuint *cc;
   GLubyte r, g, b, a;

   cc = (const GLuint *)code;
   if (CC_SEL(cc, 124) & 1) {
      /* lerp == 1 */
      GLuint col0[4];

      if (t & 16) {
         t &= 15;
         t = (cc[1] >> (t * 2)) & 3;
         /* col 2 */
         col0[BCOMP] = (*(const GLuint *)(code + 11)) >> 6;
         col0[GCOMP] = CC_SEL(cc, 99);
         col0[RCOMP] = CC_SEL(cc, 104);
         col0[ACOMP] = CC_SEL(cc, 119);
      } else {
         t = (cc[0] >> (t * 2)) & 3;
         /* col 0 */
         col0[BCOMP] = CC_SEL(cc, 64);
         col0[GCOMP] = CC_SEL(cc, 69);
         col0[RCOMP] = CC_SEL(cc, 74);
         col0[ACOMP] = CC_SEL(cc, 109);
      }

      if (t == 0) {
         b = UP5(col0[BCOMP]);
         g = UP5(col0[GCOMP]);
         r = UP5(col0[RCOMP]);
         a = UP5(col0[ACOMP]);
      } else if (t == 3) {
         b = UP5(CC_SEL(cc, 79));
         g = UP5(CC_SEL(cc, 84));
         r = UP5(CC_SEL(cc, 89));
         a = UP5(CC_SEL(cc, 114));
      } else {
         b = LERP(3, t, UP5(col0[BCOMP]), UP5(CC_SEL(cc, 79)));
         g = LERP(3, t, UP5(col0[GCOMP]), UP5(CC_SEL(cc, 84)));
         r = LERP(3, t, UP5(col0[RCOMP]), UP5(CC_SEL(cc, 89)));
         a = LERP(3, t, UP5(col0[ACOMP]), UP5(CC_SEL(cc, 114)));
      }
   } else {
      /* lerp == 0 */

      if (t & 16) {
         cc++;
         t &= 15;
      }
      t = (cc[0] >> (t * 2)) & 3;

      if (t == 3) {
         /* zero */
         r = g = b = a = 0;
      } else {
         GLuint kk;
         cc = (const GLuint *)code;
         a = UP5(cc[3] >> (t * 5 + 13));
         t *= 15;
         cc = (const GLuint *)(code + 8 + t / 8);
         kk = cc[0] >> (t & 7);
         b = UP5(kk);
         g = UP5(kk >> 5);
         r = UP5(kk >> 10);
      }
   }
   rgba[RCOMP] = UBYTE_TO_CHAN(r);
   rgba[GCOMP] = UBYTE_TO_CHAN(g);
   rgba[BCOMP] = UBYTE_TO_CHAN(b);
   rgba[ACOMP] = UBYTE_TO_CHAN(a);
}


void
fxt1_decode_1 (const void *texture, GLint stride, /* in pixels */
               GLint i, GLint j, GLchan *rgba)
{
   static void (*decode_1[]) (const GLubyte *, GLint, GLchan *) = {
      fxt1_decode_1HI,     /* cc-high   = "00?" */
      fxt1_decode_1HI,     /* cc-high   = "00?" */
      fxt1_decode_1CHROMA, /* cc-chroma = "010" */
      fxt1_decode_1ALPHA,  /* alpha     = "011" */
      fxt1_decode_1MIXED,  /* mixed     = "1??" */
      fxt1_decode_1MIXED,  /* mixed     = "1??" */
      fxt1_decode_1MIXED,  /* mixed     = "1??" */
      fxt1_decode_1MIXED   /* mixed     = "1??" */
   };

   const GLubyte *code = (const GLubyte *)texture +
                         ((j / 4) * (stride / 8) + (i / 8)) * 16;
   GLint mode = CC_SEL(code, 125);
   GLint t = i & 7;

   if (t & 4) {
      t += 12;
   }
   t += (j & 3) * 4;

   decode_1[mode](code, t, rgba);
}<|MERGE_RESOLUTION|>--- conflicted
+++ resolved
@@ -298,29 +298,17 @@
 /*
  * Define a 64-bit unsigned integer type and macros
  */
-<<<<<<< HEAD
-#ifdef GL_EXT_timer_query  /* this extensions defines the GLuint64EXT type */
+#if 1
 
 #define FX64_NATIVE 1
 
-typedef GLuint64EXT Fx64;
-=======
-#if 1
-
-#define FX64_NATIVE 1
-
 typedef uint64_t Fx64;
->>>>>>> e6887a57
 
 #define FX64_MOV32(a, b) a = b
 #define FX64_OR32(a, b)  a |= b
 #define FX64_SHL(a, c)   a <<= c
 
-<<<<<<< HEAD
-#else  /* !GL_EXT_timer_query */
-=======
 #else
->>>>>>> e6887a57
 
 #define FX64_NATIVE 0
 
@@ -342,11 +330,7 @@
        }                                               \
    } while (0)
 
-<<<<<<< HEAD
-#endif  /* !GL_EXT_timer_query */
-=======
 #endif
->>>>>>> e6887a57
 
 
 #define F(i) (GLfloat)1 /* can be used to obtain an oblong metric: 0.30 / 0.59 / 0.11 */
