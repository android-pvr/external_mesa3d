--- conflicted
+++ resolved
@@ -904,22 +904,13 @@
    struct pipe_context *pipe = st->pipe;
    struct pipe_index_buffer ibuffer = {0};
    struct pipe_draw_info info;
-<<<<<<< HEAD
    const struct gl_client_array **arrays = ctx->Array._DrawArrays;
-   unsigned i, num_instances = 1;
-   unsigned max_index_plus_base;
+   unsigned i;
    GLboolean new_array;
-=======
-   unsigned i;
-   GLboolean new_array =
-      st->dirty.st &&
-      (st->dirty.mesa & (_NEW_ARRAY | _NEW_PROGRAM | _NEW_BUFFER_OBJECT)) != 0;
->>>>>>> 8dd3e341
 
    /* Mesa core state should have been validated already */
    assert(ctx->NewState == 0x0);
 
-<<<<<<< HEAD
    /* Get Mesa driver state. */
    st->dirty.st |= ctx->NewDriverState;
    ctx->NewDriverState = 0;
@@ -928,45 +919,6 @@
       (st->dirty.st & (ST_NEW_VERTEX_ARRAYS | ST_NEW_VERTEX_PROGRAM)) ||
       (st->dirty.mesa & (_NEW_PROGRAM | _NEW_BUFFER_OBJECT)) != 0;
 
-   if (ib) {
-      int max_base_vertex = 0;
-
-      /* Gallium probably doesn't want this in some cases. */
-      if (!index_bounds_valid)
-         if (!all_varyings_in_vbos(arrays))
-            vbo_get_minmax_indices(ctx, prims, ib, &min_index, &max_index,
-                                   nr_prims);
-
-      for (i = 0; i < nr_prims; i++) {
-         num_instances = MAX2(num_instances, prims[i].num_instances);
-         max_base_vertex = MAX2(max_base_vertex, prims[i].basevertex);
-      }
-
-      /* Compute the sum of max_index and max_base_vertex.  That's the value
-       * we need to use when creating buffers.
-       */
-      if (max_index == ~0)
-         max_index_plus_base = max_index;
-      else
-         max_index_plus_base = max_index + max_base_vertex;
-   }
-   else {
-      /* Get min/max index for non-indexed drawing. */
-      min_index = ~0;
-      max_index = 0;
-
-      for (i = 0; i < nr_prims; i++) {
-         min_index = MIN2(min_index, prims[i].start);
-         max_index = MAX2(max_index, prims[i].start + prims[i].count - 1);
-         num_instances = MAX2(num_instances, prims[i].num_instances);
-      }
-
-      /* The base vertex offset only applies to indexed drawing */
-      max_index_plus_base = max_index;
-   }
-
-=======
->>>>>>> 8dd3e341
    /* Validate state. */
    if (st->dirty.st) {
       GLboolean vertDataEdgeFlags;
